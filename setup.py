import re
from os.path import join, dirname
from setuptools import setup, find_packages


# reading package version (without reloading it)
with open(join(dirname(__file__), 'restfulpy', '__init__.py')) as v_file:
    package_version = re.compile(r".*__version__ = '(.*?)'", re.S).match(v_file.read()).group(1)


dependencies = [
<<<<<<< HEAD
<<<<<<< Updated upstream
    'nanohttp>=0.6.3,<0.7.0',
=======
    'nanohttp>=0.7.0',
>>>>>>> Stashed changes
=======
    'nanohttp>=0.7.0-dev0',
>>>>>>> 9b298751
    'argcomplete',
    'ujson',
    'appdirs',
    'sqlalchemy',
    'alembic',
    'psycopg2',
    'itsdangerous',
    'mako',
    'psycopg2',

    # Testing
    'requests',
    'webtest',
    'nose',
]


setup(
    name="restfulpy",
    version=package_version,
    description='A toolchain for developing REST APIs',
    author="Vahid Mardani",
    author_email="vahid.mardani@gmail.com",
    install_requires=dependencies,
    packages=find_packages(),
    test_suite="restfulpy.tests",
)<|MERGE_RESOLUTION|>--- conflicted
+++ resolved
@@ -9,15 +9,7 @@
 
 
 dependencies = [
-<<<<<<< HEAD
-<<<<<<< Updated upstream
-    'nanohttp>=0.6.3,<0.7.0',
-=======
     'nanohttp>=0.7.0',
->>>>>>> Stashed changes
-=======
-    'nanohttp>=0.7.0-dev0',
->>>>>>> 9b298751
     'argcomplete',
     'ujson',
     'appdirs',
